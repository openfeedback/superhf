--- conflicted
+++ resolved
@@ -489,21 +489,6 @@
         language_model_names = args.language_model_names
     except AttributeError:
         language_model_names = None
-<<<<<<< HEAD
-        tqdm.write("No language model names specified.")
-
-    new_language_model_names = []
-    for name in language_model_names:
-        if "{N}" in name:
-            new_language_model_names.extend(
-                get_all_models(name, args.language_model_interval)
-            )
-        else:
-            new_language_model_names.append(name)
-    language_model_names = new_language_model_names
-
-=======
->>>>>>> c97fed39
     try:
         scoring_mode = args.scoring_mode
     except AttributeError:

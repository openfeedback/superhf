"""
Script for running RLHF to compare with SuperHF.

Utilizes the PPO trainer from TRL to train the language model.
If using our custom reward model, calls the model's generate function dirctly.

Implements LoRA based on this guide -
https://github.com/lvwerra/trl/blob/52fecee8839ad826ad1e6c83a95c99a4116e98d2 \
/examples/stack_llama/scripts/rl_training.py

Example usage:
    python run_rlhf.py \
        --config configs/rlhf_v1.yaml \
        --notes "Testing RLHF with TRL" \
        --sweep_id xxxxx \
        --sweep_param_name kl \
"""

import os
import random
import re
from typing import Optional, TypeVar, List, Union, Tuple, Dict, Any
from dataclasses import dataclass, field
import time

from tqdm import tqdm

import torch
from torch.optim import Adam

from transformers import (
    AutoTokenizer,
    AutoModelForSeq2SeqLM,
    HfArgumentParser,
    LlamaTokenizer,
    PreTrainedTokenizer,
    AutoModelForCausalLM,
    pipeline,
    get_scheduler,
    PreTrainedTokenizerBase,
    PreTrainedModel,
)
from peft import LoraConfig, get_peft_model

from datasets import Dataset

from trl import (
    PPOTrainer,
    PPOConfig,
    AutoModelForCausalLMWithValueHead,
)

# from trl.core import LengthSampler
import wandb

from superhf import constants
from superhf.data import get_superhf_prompts
from superhf.utils import set_seed, print_memory_utilization
from superhf.mocking import MockRewardModel
from superhf.constants import PROMPT_DELIMITER
from reward_modelling.reward_model import RewardModel

T = TypeVar("T")

WANDB_ENTITY_NAME = "stanfordaialignment"
WANDB_PROJECT_NAME = "rlhf-trl-v1"
MAX_OOM_ALLOWED = 5

DEFAULT_PAD_TOKEN = "[PAD]"
DEFAULT_EOS_TOKEN = "</s>"
DEFAULT_BOS_TOKEN = "</s>"
DEFAULT_UNK_TOKEN = "</s>"


# We first define the configuration of the experiment, defining the model, the dataset,
# the training parameters, and the PPO parameters.
# Check the default arguments in the `PPOConfig` class for more details.
# If you want to log with tensorboard, add the kwarg
# `accelerator_kwargs={"logging_dir": PATH_TO_LOGS}` to the PPOConfig.
# Define and parse arguments.
@dataclass
class ScriptArguments:
    """
    The name of the Casual LM model we wish to fine with PPO
    """

    # NOTE: gpt2 models use Conv1D instead of Linear layers which are not yet supported in 8 bit
    # mode models like gpt-neo* models are more suitable.
    config: Optional[str] = field(
        # Get file path relative to this file
        default=os.path.join(os.path.dirname(__file__), "configs", "rlhf_config.yaml"),
        metadata={"help": "The name of the Weights and Biases config to use."},
    )
    notes: Optional[str] = field(
        default="", metadata={"help": "notes to add to the wandb run"}
    )
    sweep_id: Optional[str] = field(
        default="", metadata={"help": "sweep id to use to for a sweep"}
    )
    sweep_param_name: Optional[str] = field(
        default="", metadata={"help": "sweep parameter name"}
    )


def parse_args():
    """
    This function parses the arguments passed to the script. It utilizes the
    HfArgumentParser class from the transformers library.
    """
    parser = HfArgumentParser(ScriptArguments)
    script_args = parser.parse_args_into_dataclasses()[0]
    return script_args


def build_dataset(
    dataset_names,
    # tokenizer,
    max_prompt_char_length=1024,
    debug_max_prompts=0,
    conversation_prompt="",
    seed=66,
):
    """
    Currentlty we don't use the tokenizer becauses the internal trainer
    for some reason throws away the tokenized exmples.

    Returns:
        a pytorch dataset that implements the __getitem__ and __len__ methods.
        PPO trainer converts this to a pytorch dataloader.
        torch.utils.data.Dataset
    """
    set_seed(seed)
    prompts: list[str] = []
    for dataset in dataset_names:
        prompts.extend(get_superhf_prompts(dataset))

    random.shuffle(prompts)

    # Filter out prompts that are too long
    old_prompt_count = len(prompts)
    prompts = [
        conversation_prompt + prompt
        for prompt in prompts
        if len(conversation_prompt + prompt) < max_prompt_char_length
    ]
    print(
        f"Filtered {old_prompt_count - len(prompts)} prompts over "
        f"{max_prompt_char_length} chars."
    )

    # Only load the first section of prompts
    if debug_max_prompts != 0:
        prompts = prompts[:debug_max_prompts]

    print(f"Loaded {len(prompts)} prompts.")

    def tokenize(sample):
        dictionized_example = {}
        # dictionized_example["input_ids"] = tokenizer.encode(sample)
        dictionized_example["query"] = (
            sample  # tokenizer.decode(dictionized_example["input_ids"])
        )
        return dictionized_example

    prompts_2 = [tokenize(prompt) for prompt in prompts]
    prompts_3 = {"query": [d["query"] for d in prompts_2]}
    dataset = Dataset.from_dict(prompts_3)
    dataset.set_format(type="torch")
    return dataset


def load_reward_tokenizer(reward_tokenizer_name: str) -> PreTrainedTokenizerBase:
    """Load the reward model's tokenizer."""
    if reward_tokenizer_name == "mock":
        reward_tokenizer_name = "gpt2"
    elif (
        "rm_combined" in reward_tokenizer_name or "oliversssf2" in reward_tokenizer_name
    ):
        reward_tokenizer_name = "EleutherAI/gpt-neo-1.3B"

    if "llama" in reward_tokenizer_name or "alpaca" in reward_tokenizer_name:
        # Fix for misnamed class in the NLP Cluster's Alpaca tokenizer config
        reward_tokenizer_train = LlamaTokenizer.from_pretrained(reward_tokenizer_name)
    else:
        reward_tokenizer_train = AutoTokenizer.from_pretrained(reward_tokenizer_name)

    print(f"Instantiated reward tokenizer {reward_tokenizer_name}")
    return reward_tokenizer_train


def load_reward_model(
    reward_model_name: str, device: torch.device
) -> Tuple[PreTrainedModel, Union[pipeline, None]]:
    """Load the reward model.

    Args:
        reward_model_name: The name of the reward model to load.
        device: The device to load the reward model onto.

    Returns:
        A tuple of the reward model and the reward model pipeline.
        The pipeline is either None if using oliver's rm, otherwise returns a pipeline object.
    """
    reward_model_pipe = None
    if reward_model_name == "mock":
        reward_model_train = MockRewardModel()
    elif "rm_combined" in reward_model_name or "oliversssf2" in reward_model_name:
        reward_model_train = RewardModel.from_pretrained(
            reward_model_name,
            low_cpu_mem_usage=True,
            torch_dtype=torch.bfloat16,  # Force half for these large RMs
        )
    elif "SteamSHP-flan-t5" in reward_model_name:
        reward_model_train = AutoModelForSeq2SeqLM.from_pretrained(reward_model_name)
    else:
        # reward_model_train = AutoModelForSequenceClassification.from_pretrained(
        #     reward_model_name,
        #     low_cpu_mem_usage=True,
        #     torch_dtype=torch.bfloat16,
        # )
        reward_model_train = reward_model_name
        reward_model_pipe = pipeline(
            model=reward_model_name,
            device=device,
        )
    return reward_model_train, reward_model_pipe


def get_configs():
    """
    Organizes all the configs into one place, and returns all of them.
    """
    ppo_config = PPOConfig(
        model_name=wandb.config.model_name,
        steps=20000,
        learning_rate=wandb.config.learning_rate,
        adap_kl_ctrl=False,
        init_kl_coef=wandb.config.init_kl_coef,
        clip_kl=wandb.config.clip_kl,
        target=6,
        horizon=10000,
        gamma=1,
        lam=0.95,
        cliprange=0.2,
        cliprange_value=0.2,
        vf_coef=0.1,
        batch_size=wandb.config.batch_size,
        forward_batch_size=None,
        mini_batch_size=wandb.config.mini_batch_size,
        gradient_accumulation_steps=wandb.config.gradient_accumulation_steps,
        ppo_epochs=4,
        remove_unused_columns=True,
        log_with=wandb.config.log_with,
        tracker_kwargs={},
        accelerator_kwargs={},
        tracker_project_name="trl",
        max_grad_norm=None,
        seed=66,
        optimize_cuda_cache=False,
    )

    assert ppo_config.mini_batch_size <= ppo_config.batch_size

    lora_config = None
    if wandb.config.lora_r != 0 and wandb.config.lora_alpha != 0:
        # Set up low-rank adapters (LoRA)
        target_modules = (
            wandb.config.lora_target_modules
            if len(wandb.config.lora_target_modules) > 0
            else None
        )
        lora_config = LoraConfig(
            r=wandb.config.lora_r,
            lora_alpha=wandb.config.lora_alpha,
            target_modules=target_modules,  # handled automatically by peft
            lora_dropout=wandb.config.lora_dropout,
            task_type="CAUSAL_LM",
            fan_in_fan_out=False,
        )

    reward_model_kwargs = {
        "function_to_apply": "none",
        "batch_size": wandb.config.batch_size,
    }  # arguments for the reward pipeline.

    language_tokenizer = None
    if "llama" in ppo_config.model_name or "alpaca" in ppo_config.model_name:
        # Fix for misnamed class in the NLP Cluster's Alpaca tokenizer config
        language_tokenizer = LlamaTokenizer.from_pretrained(
            ppo_config.model_name, padding_side="left"
        )
        language_tokenizer.add_special_tokens(
            {
                "eos_token": DEFAULT_EOS_TOKEN,
                "bos_token": DEFAULT_BOS_TOKEN,
                "unk_token": DEFAULT_UNK_TOKEN,
                "pad_token": DEFAULT_PAD_TOKEN,
            }
        )
    else:
        language_tokenizer = AutoTokenizer.from_pretrained(
            ppo_config.model_name, padding_side="left"
        )
        language_tokenizer.pad_token = language_tokenizer.eos_token
    # We then define the arguments to pass to the `generate` function. These arguments
    # are passed to the `generate` function of the PPOTrainer, which is a wrapper around
    # the `generate` function of the trained model.
    extra_generation_args = wandb.config.generation_kwargs
    generation_kwargs = {
        "min_length": -1,
        "top_k": 0.0,
        "top_p": wandb.config.top_p,
        "do_sample": True,
        "pad_token_id": language_tokenizer.pad_token_id,
        "max_new_tokens": wandb.config.max_new_tokens,
    }
    # loop over extra_generation_args two at a time
    for i in range(len(extra_generation_args) // 2):
        generation_kwargs[extra_generation_args[i]] = extra_generation_args[i + 1]

    return (
        ppo_config,
        lora_config,
        reward_model_kwargs,
        language_tokenizer,
        generation_kwargs,
    )


def score_completions(
    reward_model: PreTrainedModel,
    reward_model_tokenizer: PreTrainedTokenizer,
    completions: List[str],
    reward_model_kwargs: Optional[Dict[str, Any]] = None,
) -> torch.Tensor:
    """
    Scores the completions from the reward model.

    Args:
        reward_model: The reward model to use.
        reward_model_tokenizer: The tokenizer for the reward model.
        completions: The completions to score, in text format.
        reward_model_kwargs: The arguments to pass to the reward model.

    Returns:
        A list of scores (logits as torch.Tensor) for each completion.
    """
    if reward_model_kwargs is None:
        reward_model_kwargs = {}

    reward_model_tokenizer.pad_token = reward_model_tokenizer.eos_token
    tqdm.write(f"We are scoring {len(completions)} completions.")
    completions_tokenized = reward_model_tokenizer(
        completions, padding=True, truncation=True, return_tensors="pt"
    )
    completions_tokenized = completions_tokenized.to(reward_model.device)
    tqdm.write(f"Moved completions to {reward_model.device}.")
    assert reward_model.device != "cpu", "Reward model must be on GPU."
    with torch.no_grad():
        tqdm.write("Scoring completions.")
        scores = reward_model(**completions_tokenized, **reward_model_kwargs)
    if not isinstance(scores, torch.Tensor):
        scores: torch.Tensor = scores.logits
    return scores


def main(script_args: ScriptArguments):
    """
    Main function. Downloads the prompt dataset, reads the config file, and then
    executes the main PPO training loop. For the gradient updates, it uses the
    trl library's PPOTrainer class.
    """
    # pylint: disable=too-many-locals
    # pylint: disable=too-many-statements
    # pylint: disable=too-many-branches
    wandb.init(
        entity=WANDB_ENTITY_NAME,
        project=WANDB_PROJECT_NAME,
        notes=script_args.notes,
        save_code=True,
        config=script_args.config,
    )

    # Enable tf32 training if supported
    if (
        wandb.config.try_tf32_training
        and torch.cuda.is_available()
        and torch.cuda.get_device_capability()[0] >= 8
    ):
        print("Enabling tf32 training.")
        torch.backends.cuda.matmul.allow_tf32 = True
        torch.backends.cudnn.allow_tf32 = True

    # the ppo trainer deletes the wandb.config object for some reason (only verified problem on cpu)
    normalize_reward = wandb.config.normalize_reward
    run_name = wandb.run.name
    hub_repo_id = wandb.config.hub_repo_id
    save_every = wandb.config.save_every
    extra_push_to_hub = wandb.config.extra_push_to_hub
    reward_mean = wandb.config.reward_mean
    offset_reward = wandb.config.offset_reward
    reward_model_name = wandb.config.reward_model_name
    test_reward_model_name = wandb.config.test_reward_model_name

    (
        ppo_config,
        lora_config,
        reward_model_kwargs,
        language_tokenizer,
        generation_kwargs,
    ) = get_configs()

    language_model = AutoModelForCausalLM.from_pretrained(ppo_config.model_name)
    model_ref = None
    if wandb.config.lora_r != 0 and wandb.config.lora_alpha != 0:
        # Set up low-rank adapters (LoRA)
        language_model = get_peft_model(language_model, lora_config)
        language_model.print_trainable_parameters()
    else:
        # Copy the entire model in order to calculate the KL divergence
        model_ref = AutoModelForCausalLMWithValueHead.from_pretrained(
            ppo_config.model_name
        )
    language_model = AutoModelForCausalLMWithValueHead.from_pretrained(language_model)

    # set seed before initializing value head for deterministic eval
    dataset = build_dataset(
        wandb.config.dataset_names,
        max_prompt_char_length=wandb.config.max_prompt_char_length,
        debug_max_prompts=wandb.config.debug_max_prompts,
        conversation_prompt=wandb.config.conversation_prompt,
        seed=ppo_config.seed,
    )

    def collator(data):
        """
        Collator for the dataset
        """
        return dict((key, [d[key] for d in data]) for key in data[0])

    scheduler = None
    optimizer = Adam(
        filter(lambda p: p.requires_grad, language_model.parameters()),
        lr=wandb.config.learning_rate,
    )
    if wandb.config.scheduler_name != "":
        num_training_steps = len(dataset) // (
            wandb.config.batch_size * wandb.config.gradient_accumulation_steps
        )
        scheduler = get_scheduler(
            wandb.config.scheduler_name,
            optimizer=optimizer,
            num_warmup_steps=wandb.config.scheduler_warmup_steps,
            num_training_steps=num_training_steps,
        )

    # create a ppo trainer config, model, ref_model, tokenizer,
    # dataset=dataset, data_collator=collator)
    # the dataset and collator get bundled in a data loader together.
    print(
        "The language model has property peft?"
        f" {getattr(language_model, 'is_peft_model', False)}"
    )
    ppo_trainer = PPOTrainer(
        ppo_config,
        language_model,
        model_ref,
        language_tokenizer,
        dataset=dataset,
        data_collator=collator,
        optimizer=optimizer,
        lr_scheduler=scheduler,
    )

    device = ppo_trainer.accelerator.device
    if ppo_trainer.accelerator.num_processes == 1:
        device = 0 if torch.cuda.is_available() else "cpu"  # to avoid a `pipeline` bug
    # This pipeline is for the reward model
    reward_model_tokenizer = load_reward_tokenizer(reward_model_name)
    reward_model, reward_model_pipe = load_reward_model(
        reward_model_name, device=device
    )
    if test_reward_model_name != "":
        test_reward_model, _ = load_reward_model(test_reward_model_name, device=device)

    if not isinstance(reward_model, str):
        reward_model = ppo_trainer.accelerator.prepare(reward_model)
    print(
        f"Instantiated reward model: {reward_model_name} on device"
        f" {reward_model.device}"
    )
    if test_reward_model_name != "":
        test_reward_model = ppo_trainer.accelerator.prepare(test_reward_model)
        print(
            f"Instantiated test reward model: {test_reward_model_name} on device"
            f" {test_reward_model.device}"
        )
    if "llama" in reward_model_name or "alpaca" in reward_model_name:
        assert device == 0, "LLAMA and Alpaca models only work on GPU 0"
        if not isinstance(reward_model, str):
            assert (
                reward_model.device == 0
            ), "LLAMA and Alpaca models only work on GPU 0"
    print(f"The device is {device}, with reward model(s) placed on device.")
    print_memory_utilization()

    # input_size = LengthSampler(input_min_text_length, input_max_text_length)

    # output_min_length = 4
    # output_max_length = 16
    # output_length_sampler = LengthSampler(output_min_length, output_max_length)
    oom_count = 0
    language_tokenizer.pad_token = language_tokenizer.eos_token
    for epoch, batch in tqdm(
        enumerate(ppo_trainer.dataloader), total=len(ppo_trainer.dataloader)
    ):
        # main RLHF Loop
        try:
            tqdm.write(f"Epoch {epoch}")
            print_memory_utilization()

            query_tensors = [
                language_tokenizer(q, return_tensors="pt")["input_ids"]
                .squeeze()
                .to(device)
                for q in batch["query"]
            ]

            # Get response from the model
            response_tensors = []
            start_time = time.time()
            for query in query_tensors:
                # gen_len = output_length_sampler()
                # generation_kwargs["max_new_tokens"] = gen_len
                response = ppo_trainer.generate(query, **generation_kwargs)
                response_tensors.append(response.squeeze())
            batch["response"] = trim_generations(
                [language_tokenizer.decode(r.squeeze()) for r in response_tensors]
            )
            tqdm.write(
                f"Finished generating responses. took {time.time() - start_time}"
            )
            print_memory_utilization()

            # Compute sentiment score
            start_time = time.time()
            texts = [q + r for q, r in zip(batch["query"], batch["response"])]
            test_rewards = []
            if reward_model_pipe is not None:
                pipe_outputs = reward_model_pipe(texts, **reward_model_kwargs)
                original_rewards = [
                    torch.tensor(output[0]["score"]) for output in pipe_outputs
                ]
                rewards = torch.stack(original_rewards)
            else:
                rewards = score_completions(
                    reward_model=reward_model,
                    reward_model_tokenizer=reward_model_tokenizer,
                    completions=texts,
                )
                if test_reward_model_name != "":
                    test_rewards = score_completions(
                        reward_model=test_reward_model,
                        reward_model_tokenizer=reward_model_tokenizer,
                        completions=texts,
                    )
                original_rewards = [datum.item() for datum in rewards]
            tqdm.write(f"Time to score completions: {time.time() - start_time}")

            # add the negative of the mean to every reward so that the mean is zero
            # and then add reward_mean to every reward so that the mean is reward_mean
            if normalize_reward:
                curr_mean_reward = torch.mean(rewards)
                rewards = [r - curr_mean_reward + reward_mean for r in rewards]
            else:
                rewards = [r + offset_reward for r in rewards]

            # Run PPO step
            start_time = time.time()
            tqdm.write("Running PPO step")
            stats = ppo_trainer.step(query_tensors, response_tensors, rewards)
            ppo_trainer.log_stats(stats, batch, original_rewards, test_rewards)

            tqdm.write(f"Finished PPO step. Took {time.time() - start_time} seconds.")
            print_memory_utilization()
        # catch cuda OOM exception
        except RuntimeError as exc:
            oom_count += 1
            print(exc)
            print(
                "⚠️ WARNING: Error during this training iteration. Total OOM count:"
                f" {oom_count}/{MAX_OOM_ALLOWED}"
            )
            if oom_count > MAX_OOM_ALLOWED:
                raise exc

        if len(hub_repo_id) > 0 and (
            epoch == len(ppo_trainer.dataloader) - 1
            or (epoch % save_every == 0)
            or epoch in extra_push_to_hub
        ):
            tqdm.write(
                f"Pushing model and tokenizer to the Hub! Location: {hub_repo_id}"
            )
            repo_name = hub_repo_id
            if (
                script_args.sweep_param_name is not None
                and script_args.sweep_param_name != ""
            ):
                assert (
                    script_args.sweep_param_name != "pythia"
                    or "pythia" in ppo_config.model_name
                ), (
                    "Must use a pythia model to add a pythia model size to the repo"
                    " name."
                )
                param_name_to_value = {
                    # get the actual params
                    "kl": ppo_config.init_kl_coef,
                    "lr": ppo_config.learning_rate,
                    "batch": (
                        ppo_config.batch_size * ppo_config.gradient_accumulation_steps
                    ),
<<<<<<< HEAD
=======
                    "pythia": ppo_config.model_name,
>>>>>>> 0d63f0e3
                }
                if "pythia" == script_args.sweep_param_name:
                    param_name_to_value["pythia"] = (
                        ppo_config.model_name.split("-")[1],
                    )
                # get the param value specified by the sweep
                param_value = param_name_to_value[script_args.sweep_param_name]
                repo_name += f"-{script_args.sweep_param_name}-{param_value}"

            tqdm.write(
                str(
                    ppo_trainer.model.push_to_hub(
                        repo_id=repo_name,
                        commit_message=(
                            f"Upload model from batch {epoch}, run {run_name}"
                        ),
                    )
                )
            )
            tqdm.write(
                str(
                    ppo_trainer.tokenizer.push_to_hub(
                        repo_id=repo_name,
                        commit_message=(
                            f"Upload tokenizer from batch {epoch}, run {run_name}"
                        ),
                    )
                )
            )

    # Explicit finish to avoid wandb hanging
    wandb.alert(
        title="FINISHED SuperHF run!", text="FINISHED SuperHF run! <@W011580CVSN>"
    )  # Peter's member ID
    wandb.finish()


def separate_prompt_from_completion(text: str) -> tuple[str, str]:
    """
    Given a completed prompt text, separate the part before and including the
    prompt delimiter from the part after.
    """
    prompt, completion = text.split(PROMPT_DELIMITER, 1)
    prompt += PROMPT_DELIMITER
    return prompt, completion


def trim_generations(raw_completions: list[str]) -> list[str]:
    """
      Trim the generated completions to remove extra simulated turns of conversation.

    Return:
        A list of string wtih the prompt and modell response without any extra simulated
            conversation turns. Copied from Superhf
    """
    original_length = len(raw_completions)
    prompts_and_completions = [
        separate_prompt_from_completion(completion) for completion in raw_completions
    ]
    trimmed_completions: list[str] = []
    model_completion_lengths: list[int] = []
    for prompt, completion in prompts_and_completions:
        if completion == "":
            tqdm.write("WARNING: Completion is empty.")
        stripped_completion = re.split(
            constants.PROMPT_DELIMITER_REGEX_MEDIUM, completion, maxsplit=1
        )[0].strip()
        if stripped_completion == "":
            tqdm.write("WARNING: Stripped completion is empty.")
        trimmed_completions.append(prompt + " " + stripped_completion)
        model_completion_lengths.append(len(stripped_completion))

    assert len(trimmed_completions) == original_length, (
        "The number of Trimmed completions should be the same as the number of original"
        " completions."
    )
    return trimmed_completions


if __name__ == "__main__":
    args = parse_args()
    if args.sweep_id != "":
        # Run sweeps
        # try:
        #     print(f"{args.sweep_id}")
        # except AttributeError:
        #     print("No sweep id found. If doing a sweep, must provide a --sweep-id")
        #     raise AttributeError
        # with open(args.sweep, mode="r", encoding="utf-8") as f:
        #     sweep_params = yaml.load(f, Loader=yaml.FullLoader)
        wandb.agent(
            args.sweep_id,
            function=lambda: main(args),
            entity=WANDB_ENTITY_NAME,
            project=WANDB_PROJECT_NAME,
            count=1,
        )
    else:
        main(args)<|MERGE_RESOLUTION|>--- conflicted
+++ resolved
@@ -621,10 +621,6 @@
                     "batch": (
                         ppo_config.batch_size * ppo_config.gradient_accumulation_steps
                     ),
-<<<<<<< HEAD
-=======
-                    "pythia": ppo_config.model_name,
->>>>>>> 0d63f0e3
                 }
                 if "pythia" == script_args.sweep_param_name:
                     param_name_to_value["pythia"] = (

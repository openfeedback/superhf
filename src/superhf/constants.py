--- conflicted
+++ resolved
@@ -9,8 +9,10 @@
 # Matches "\n\n{anything}:" for pruning additional generated turns
 PROMPT_DELIMITER_REGEX_SIMPLE = re.compile(r"\n\n[^:]+:")
 
-<<<<<<< HEAD
-# New delimiter: the above, but also "\n", double quotes, "-", "Human", and "Assistant"
+# Matches the above, but also "Human", and "Assistant"
+PROMPT_DELIMITER_REGEX_MEDIUM = re.compile(r"\n\n[^:]+:|Human|Assistant")
+
+# Matches the above, but also "\n", double quotes, "-", "Human", and "Assistant"
 PROMPT_DELIMITER_REGEX_COMPLEX = re.compile(r"\n\n[^:]+:|\n|\"|-|Human|Assistant")
 
 # Datasets currently supported by SuperHF
@@ -20,11 +22,4 @@
     "anthropic-harmless-base",
     "anthropic-helpful-base",
     "mock",
-]
-=======
-# Matches the above, but also "Human", and "Assistant"
-PROMPT_DELIMITER_REGEX_MEDIUM = re.compile(r"\n\n[^:]+:|Human|Assistant")
-
-# Matches the above, but also "\n", double quotes, "-", "Human", and "Assistant"
-PROMPT_DELIMITER_REGEX_COMPLEX = re.compile(r"\n\n[^:]+:|\n|\"|-|Human|Assistant")
->>>>>>> 8ec4ca00
+]
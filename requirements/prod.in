--- conflicted
+++ resolved
@@ -8,10 +8,6 @@
 peft
 pynvml
 nvidia-ml-py
-<<<<<<< HEAD
-deepspeed
 peft
 sentencepiece
-=======
-# deepspeed # Breaks windows, install manually
->>>>>>> 7182671a
+# deepspeed # Breaks windows, install manually
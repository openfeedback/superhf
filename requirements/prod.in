--- conflicted
+++ resolved
@@ -8,14 +8,10 @@
 peft<=0.2.0
 pynvml
 nvidia-ml-py
-<<<<<<< HEAD
 peft
 sentencepiece
-# deepspeed # Breaks windows, install manually
-# install trl from openfeedback in pip install -e .
-=======
 huggingface-hub>=0.14.1
 urllib3>=1.26.15
 wandb
 # deepspeed # Breaks windows, install manually
->>>>>>> 4d739795
+# install trl from openfeedback in pip install -e .
--- conflicted
+++ resolved
@@ -87,7 +87,6 @@
             "justMyCode": false
         },
         {
-<<<<<<< HEAD
             "name": "GPT Generation Script",
             "type": "python",
             "request": "launch",
@@ -108,7 +107,10 @@
             "args": [
                 "--config",
                 "${workspaceFolder}/experiments//rlhf/rlhf_v1/configs/mock.yaml",
-=======
+            ],
+            "justMyCode": false
+        },
+        {
             "name": "SHF Debug (Sweep)",
             "type": "python",
             "request": "launch",
@@ -119,12 +121,10 @@
                 "${workspaceFolder}/experiments/superhf/shf_iterative_v1/configs/debug.yaml",
                 "--sweep",
                 "${workspaceFolder}/experiments/superhf/shf_iterative_v1/sweeps/params.yaml",
->>>>>>> 4d739795
             ],
             "justMyCode": false
         },
         {
-<<<<<<< HEAD
             "name": "Score Completions",
             "type": "python",
             "request": "launch",
@@ -133,7 +133,10 @@
             "args": [
                 "--config",
                 "${workspaceFolder}/experiments/config_score_completions.yaml",
-=======
+            ],
+            "justMyCode": false
+        },
+        {
             "name": "LM Evals Debug",
             "type": "python",
             "request": "launch",
@@ -153,7 +156,6 @@
                 "debug",
                 "--batch_size",
                 "16",
->>>>>>> 4d739795
             ],
             "justMyCode": false
         },

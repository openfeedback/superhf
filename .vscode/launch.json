--- conflicted
+++ resolved
@@ -73,7 +73,6 @@
             "justMyCode": false
         },
         {
-<<<<<<< HEAD
             "name": "GPT Generation Script",
             "type": "python",
             "request": "launch",
@@ -85,7 +84,7 @@
             ],
             "justMyCode": false
         },
-=======
+        {
             "name": "RLHF (Mock)",
             "type": "python",
             "request": "launch",
@@ -106,6 +105,5 @@
             "args": [],
             "justMyCode": false
         },
->>>>>>> 8ec4ca00
     ]
 }